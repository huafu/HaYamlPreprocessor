--- conflicted
+++ resolved
@@ -20,16 +20,10 @@
                 "github.vscode-pull-request-github",
                 "ms-python.python",
                 "ms-python.vscode-pylance",
-<<<<<<< HEAD
-                "njpwerner.autodocstring",
-                "ryanluker.vscode-coverage-gutters",
-                "vivaxy.vscode-conventional-commits"
-=======
                 "ryanluker.vscode-coverage-gutters",
                 "njpwerner.autodocstring",
                 "vivaxy.vscode-conventional-commits",
                 "EditorConfig.EditorConfig"
->>>>>>> 561bd055
             ],
             "settings": {
                 "files.eol": "\n",
